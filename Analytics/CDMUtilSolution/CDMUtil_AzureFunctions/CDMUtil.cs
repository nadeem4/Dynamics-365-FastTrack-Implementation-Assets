--- conflicted
+++ resolved
@@ -15,10 +15,7 @@
 using Microsoft.Azure.WebJobs.Extensions.EventGrid;
 using Microsoft.Azure.EventGrid.Models;
 using System.Linq;
-<<<<<<< HEAD
 using CDMUtil.Spark;
-=======
->>>>>>> 51203b22
 
 namespace CDMUtil
 {
@@ -216,11 +213,7 @@
         public static string getConfigurationValue(HttpRequest req, string token, string url = null)
         {
             string ConfigValue = null;
-<<<<<<< HEAD
-            
-=======
-
->>>>>>> 51203b22
+
             if (req != null && !String.IsNullOrEmpty(req.Headers[token]))
             {
                 ConfigValue = req.Headers[token];
@@ -264,17 +257,11 @@
             string tenantId = getConfigurationValue(req, "TenantId", ManifestURL);
             string connectionString = getConfigurationValue(req, "SQLEndpoint", ManifestURL);
             string DDLType = getConfigurationValue(req, "DDLType", ManifestURL);
-<<<<<<< HEAD
 
             string targetSparkConnection = getConfigurationValue(req, "TargetSparkConnection", ManifestURL);
 
             AppConfigurations AppConfiguration = new AppConfigurations(tenantId, ManifestURL, null, connectionString, DDLType, targetSparkConnection);
 
-=======
-            
-            AppConfigurations AppConfiguration = new AppConfigurations(tenantId, ManifestURL, null, connectionString, DDLType);
-
->>>>>>> 51203b22
             string dataSourceName = getConfigurationValue(req, "DataSourceName", ManifestURL);
             if (dataSourceName != null)
                 AppConfiguration.synapseOptions.external_data_source = dataSourceName;
