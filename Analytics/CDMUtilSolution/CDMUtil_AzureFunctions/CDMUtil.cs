--- conflicted
+++ resolved
@@ -311,7 +311,6 @@
                 AppConfiguration.synapseOptions.createStats = bool.Parse(CreateStats);
             }
 
-<<<<<<< HEAD
             string ProcessSubTableSuperTables = getConfigurationValue(req, "ProcessSubTableSuperTables", ManifestURL);
 
             if (ProcessSubTableSuperTables != null)
@@ -319,7 +318,7 @@
                 AppConfiguration.ProcessSubTableSuperTables = bool.Parse(ProcessSubTableSuperTables);
                 AppConfiguration.ProcessSubTableSuperTablesFilePath = Path.Combine(context.FunctionAppDirectory, "SubTableSuperTableList.json");
 
-=======
+            }
             string ServicePrincipalBasedAuthentication = getConfigurationValue(req, "ServicePrincipalBasedAuthentication", ManifestURL);
 
             if (ServicePrincipalBasedAuthentication != null)
@@ -335,7 +334,6 @@
                     if (servicePrincipalSecret != null)
                         AppConfiguration.synapseOptions.servicePrincipalSecret = servicePrincipalSecret;
                 }
->>>>>>> 5499455e
             }
 
             return AppConfiguration;
