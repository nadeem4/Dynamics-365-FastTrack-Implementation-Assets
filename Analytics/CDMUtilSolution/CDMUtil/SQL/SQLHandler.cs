--- conflicted
+++ resolved
@@ -167,11 +167,8 @@
             {
                 // {0} Schema, {1} TableName, {2} ColumnDefinition {3} data location ,{4} DataSource, {5} FileFormat
                 case "SynapseView":
-<<<<<<< HEAD
                     template = @"CREATE OR ALTER VIEW {0}.{1} AS SELECT r.filepath(1) as [$FileName], {6} FROM OPENROWSET(BULK '{3}', FORMAT = 'CSV', PARSER_VERSION = '{12}', DATA_SOURCE ='{4}', ROWSET_OPTIONS =  '{11}') WITH ({2}) as r";
-=======
-                    template = @"CREATE OR ALTER VIEW {0}.{1} AS SELECT r.filepath(1) as [$FileName], {6} FROM OPENROWSET(BULK '{3}', FORMAT = 'CSV', PARSER_VERSION = '1.0', DATA_SOURCE ='{4}', ROWSET_OPTIONS =  '{11}') WITH ({2}) as r";
->>>>>>> 0ec4fc4d
+
                     break;
 
                 case "SQLTable":
