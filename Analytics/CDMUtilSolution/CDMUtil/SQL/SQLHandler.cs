--- conflicted
+++ resolved
@@ -363,7 +363,6 @@
             }
 
         }
-<<<<<<< HEAD
 
         public List<SQLMetadata> retrieveSubTableSuperTableView(AppConfigurations c, string superTableName, string subTableTableName)
         {
@@ -460,8 +459,6 @@
             return subTableSuperTableViews;
         }
 
-=======
->>>>>>> 5499455e
         public List<SQLMetadata> retrieveViewDependencies(string entityName)
         {
             List<SQLMetadata> viewDependencies = new List<SQLMetadata>();
